use crate::{
    application::{
<<<<<<< HEAD
        build_use_case::BuildUseCase, create_project_use_case::CreateProjectUseCase,
        create_resource_use_case::CreateResourceUseCase, create_task_use_case::CreateTaskUseCase,
        create_time_off_use_case::CreateTimeOffUseCase, create_vacation_use_case::CreateVacationUseCase,
        initialize_repository_use_case::InitializeRepositoryUseCase, task_report_use_case::TaskReportUseCase,
=======
        create_project_use_case::CreateProjectUseCase, create_resource_use_case::CreateResourceUseCase,
        create_task_use_case::CreateTaskUseCase, create_time_off_use_case::CreateTimeOffUseCase,
        create_vacation_use_case::CreateVacationUseCase, initialize_repository_use_case::InitializeRepositoryUseCase,
>>>>>>> eddd16c5
        vacation_report_use_case::VacationReportUseCase, validate_vacations_use_case::ValidateVacationsUseCase,
    },
    infrastructure::persistence::{
        config_repository::FileConfigRepository, project_repository::FileProjectRepository,
        resource_repository::FileResourceRepository, task_repository::FileTaskRepository,
    },
};
use clap::{Parser, Subcommand};
use csv::Writer;
use std::{env, path::PathBuf};

#[derive(Parser)]
#[clap(author = env!("CARGO_PKG_AUTHORS"),
    version = env!("CARGO_PKG_VERSION"),
    about = env!("CARGO_PKG_DESCRIPTION"),
    long_about = None)]
#[clap(propagate_version = true)]
pub struct Cli {
    #[clap(subcommand)]
    command: Commands,
}

#[derive(Subcommand)]
enum Commands {
    Init {
        path: Option<PathBuf>,
        #[clap(long, value_name = "NAME")]
        manager_name: String,
        #[clap(long, value_name = "EMAIL")]
        manager_email: String,
    },

    Create {
        #[clap(subcommand)]
        create_command: CreateCommands,
    },
    Validate {
        #[clap(subcommand)]
        validate_command: ValidateCommands,
    },
    Report {
        #[clap(subcommand)]
        report_command: ReportCommands,
    },
    Build {
        /// Opcional: Caminho para o diretório do projeto.
        /// Se não for fornecido, usa o diretório atual.
        path: Option<PathBuf>,
    },
}

#[derive(Subcommand, Debug)]
pub enum CreateCommands {
    Project {
        name: String,
        description: Option<String>,
    },
    Resource {
        name: String,
        resource_type: String,
    },
    Vacation {
        #[arg(long, short)]
        resource: String,
        #[arg(long, short)]
        start_date: String,
        #[arg(long, short)]
        end_date: String,
        #[arg(long, short, default_value = "false")]
        is_time_off_compensation: bool,
        #[arg(long, short)]
        compensated_hours: Option<u32>,
    },
    TimeOff {
        #[arg(long, short)]
        resource: String,
        #[arg(long, short)]
        hours: u32,
        #[arg(long, short)]
        date: String,
        #[arg(long, short)]
        description: Option<String>,
    },
    Task {
        #[arg(long, short)]
        code: String,
        #[arg(long, short)]
        name: String,
        #[arg(long, short)]
        description: Option<String>,
        #[arg(long, short)]
        start_date: String,
        #[arg(long, short)]
        due_date: String,
        #[arg(long, short, value_delimiter = ',')]
        assignees: Vec<String>,
    },
}

#[derive(Subcommand)]
enum ValidateCommands {
    Vacations,
}

#[derive(Subcommand)]
enum ReportCommands {
    Vacation,
    Task,
}

pub fn run(cli: Cli) -> Result<(), Box<dyn std::error::Error + Send + Sync + 'static>> {
    match &cli.command {
        Commands::Init {
            path,
            manager_name,
            manager_email,
        } => {
            let repository = FileConfigRepository::new();
            let use_case = InitializeRepositoryUseCase::new(repository);
            let repo_path = path.clone().unwrap_or(std::env::current_dir()?);

            use_case.execute(repo_path, manager_name.clone(), manager_email.clone())?;
            Ok(())
        }
<<<<<<< HEAD
        Commands::Build { path } => {
            // Usa o caminho fornecido ou o diretório atual como base para o projeto.
            let project_path = path.clone().unwrap_or_else(|| PathBuf::from("."));

            // Instancia os repositórios para operarem dentro do caminho do projeto.
            let project_repo = FileProjectRepository::with_base_path(project_path.clone());
            let resource_repo = FileResourceRepository::with_base_path(project_path.clone());
            let task_repo = FileTaskRepository::with_base_path(project_path.clone());

            // Define o diretório de saída dentro do caminho do projeto.
            let output_dir = project_path.join("public");

            match BuildUseCase::new(project_repo, resource_repo, task_repo, output_dir.to_str().unwrap()) {
                Ok(use_case) => {
                    if let Err(e) = use_case.execute() {
                        println!("❌ Erro ao construir o site: {e}");
                    }
                }
                Err(e) => {
                    println!("❌ Erro ao inicializar o builder: {e}");
                }
            }
            Ok(())
        }
=======
>>>>>>> eddd16c5
        Commands::Create { create_command } => match create_command {
            CreateCommands::Project { name, description } => {
                let repository = FileProjectRepository::new();
                let use_case = CreateProjectUseCase::new(repository);

                use_case.execute(name.clone(), description.clone())?;
                Ok(())
            }
            CreateCommands::Resource { name, resource_type } => {
                let repository = FileResourceRepository::new();
                let use_case = CreateResourceUseCase::new(repository);

                let _ = use_case.execute(name.clone(), resource_type.clone());
                Ok(())
            }
            CreateCommands::Vacation {
                resource,
                start_date,
                end_date,
                is_time_off_compensation,
                compensated_hours,
            } => {
                let repository = FileResourceRepository::new();
                let use_case = CreateVacationUseCase::new(repository);

                match use_case.execute(
                    resource.clone(),
                    start_date.clone(),
                    end_date.clone(),
                    *is_time_off_compensation,
                    *compensated_hours,
                ) {
                    Ok(result) => {
                        if result.success {
                            println!("✅ {}", result.message);
                        } else {
                            println!("❌ {}", result.message);
                        }
                    }
                    Err(e) => println!("❌ Erro inesperado: {e}"),
                };
                Ok(())
            }
            CreateCommands::TimeOff {
                resource,
                hours,
                date,
                description,
            } => {
                let repository = FileResourceRepository::new();
                let use_case = CreateTimeOffUseCase::new(repository);

                match use_case.execute(resource.clone(), *hours, date.clone(), description.clone()) {
                    Ok(result) => {
                        if result.success {
                            println!("✅ {}", result.message);
                            println!("📊 Novo saldo: {} horas", result.time_off_balance);
                            if let Some(desc) = &result.description {
                                println!("📝 Descrição: {desc}");
                            }
                            println!("📅 Data: {}", result.date);
                        } else {
                            println!("❌ {}", result.message);
                        }
                    }
                    Err(e) => println!("❌ Erro inesperado: {e}"),
                };
                Ok(())
            }
            CreateCommands::Task {
                code,
                name,
                description,
                start_date,
                due_date,
                assignees,
            } => {
                use chrono::NaiveDate;

                let start = match NaiveDate::parse_from_str(start_date, "%Y-%m-%d") {
                    Ok(date) => date,
                    Err(_) => {
                        println!("❌ Erro: Data de início inválida. Use o formato YYYY-MM-DD");
                        return Ok(());
                    }
                };

                let due = match NaiveDate::parse_from_str(due_date, "%Y-%m-%d") {
                    Ok(date) => date,
                    Err(_) => {
                        println!("❌ Erro: Data de vencimento inválida. Use o formato YYYY-MM-DD");
                        return Ok(());
                    }
                };

                let repository = FileTaskRepository::new();
                let use_case = CreateTaskUseCase::new(repository);

                match use_case.execute(
                    code.clone(),
                    name.clone(),
                    description.clone(),
                    start,
                    due,
                    assignees.clone(),
                ) {
                    Ok(_) => {
                        println!("✅ Task '{name}' criada com sucesso!");
                        println!("📋 Código: {code}");
                        if let Some(desc) = description {
                            println!("📝 Descrição: {desc}");
                        }
                        println!("📅 Período: {start_date} até {due_date}");
                        if !assignees.is_empty() {
                            println!("👥 Responsáveis: {}", assignees.join(", "));
                        }
                    }
                    Err(e) => {
                        println!("❌ Erro ao criar task: {e}");
                    }
                };
                Ok(())
            }
        },
        Commands::Validate { validate_command } => match validate_command {
            ValidateCommands::Vacations => {
                let project_repository = FileProjectRepository::new();
                let resource_repository = FileResourceRepository::new();
                let use_case = ValidateVacationsUseCase::new(project_repository, resource_repository);

                match use_case.execute() {
                    Ok(mensagens) => {
                        println!("\nResultado da validação de férias:");
                        println!("--------------------------------");
                        for mensagem in mensagens {
                            println!("{mensagem}");
                        }
                    }
                    Err(e) => println!("Erro ao validar férias: {e}"),
                };
                Ok(())
            }
        },
        Commands::Report { report_command } => match report_command {
            ReportCommands::Vacation => {
                let project_repository = FileProjectRepository::new();
                let resource_repository = FileResourceRepository::new();
                let use_case = VacationReportUseCase::new(project_repository, resource_repository);

                let file_path = "vacation_report.csv";
                match Writer::from_path(file_path) {
                    Ok(mut writer) => {
                        if let Err(e) = use_case.execute(&mut writer) {
                            println!("❌ Erro ao gerar relatório: {e}");
                        } else {
                            println!("✅ Relatório de férias gerado com sucesso em: {file_path}");
                        }
                    }
                    Err(e) => {
                        println!("❌ Erro ao criar arquivo de relatório: {e}");
                    }
                }
                Ok(())
            }
<<<<<<< HEAD
            ReportCommands::Task => {
                let task_repo = FileTaskRepository::new();
                let use_case = TaskReportUseCase::new(task_repo);

                let file_path = "tasks_report.csv";
                match Writer::from_path(file_path) {
                    Ok(mut writer) => {
                        if let Err(e) = use_case.execute(&mut writer) {
                            println!("❌ Erro ao gerar relatório de tarefas: {e}");
                        } else {
                            println!("✅ Relatório de tarefas gerado com sucesso em: {file_path}");
                        }
                    }
                    Err(e) => {
                        println!("❌ Erro ao criar arquivo de relatório de tarefas: {e}");
                    }
                }
                Ok(())
            }
=======
>>>>>>> eddd16c5
        },
    }
}<|MERGE_RESOLUTION|>--- conflicted
+++ resolved
@@ -1,15 +1,9 @@
 use crate::{
     application::{
-<<<<<<< HEAD
         build_use_case::BuildUseCase, create_project_use_case::CreateProjectUseCase,
         create_resource_use_case::CreateResourceUseCase, create_task_use_case::CreateTaskUseCase,
         create_time_off_use_case::CreateTimeOffUseCase, create_vacation_use_case::CreateVacationUseCase,
         initialize_repository_use_case::InitializeRepositoryUseCase, task_report_use_case::TaskReportUseCase,
-=======
-        create_project_use_case::CreateProjectUseCase, create_resource_use_case::CreateResourceUseCase,
-        create_task_use_case::CreateTaskUseCase, create_time_off_use_case::CreateTimeOffUseCase,
-        create_vacation_use_case::CreateVacationUseCase, initialize_repository_use_case::InitializeRepositoryUseCase,
->>>>>>> eddd16c5
         vacation_report_use_case::VacationReportUseCase, validate_vacations_use_case::ValidateVacationsUseCase,
     },
     infrastructure::persistence::{
@@ -41,23 +35,22 @@
         #[clap(long, value_name = "EMAIL")]
         manager_email: String,
     },
-
-    Create {
-        #[clap(subcommand)]
-        create_command: CreateCommands,
-    },
-    Validate {
-        #[clap(subcommand)]
-        validate_command: ValidateCommands,
-    },
-    Report {
-        #[clap(subcommand)]
-        report_command: ReportCommands,
-    },
     Build {
         /// Opcional: Caminho para o diretório do projeto.
         /// Se não for fornecido, usa o diretório atual.
         path: Option<PathBuf>,
+    },
+    Create {
+        #[clap(subcommand)]
+        create_command: CreateCommands,
+    },
+    Validate {
+        #[clap(subcommand)]
+        validate_command: ValidateCommands,
+    },
+    Report {
+        #[clap(subcommand)]
+        report_command: ReportCommands,
     },
 }
 
@@ -134,17 +127,11 @@
             use_case.execute(repo_path, manager_name.clone(), manager_email.clone())?;
             Ok(())
         }
-<<<<<<< HEAD
         Commands::Build { path } => {
-            // Usa o caminho fornecido ou o diretório atual como base para o projeto.
             let project_path = path.clone().unwrap_or_else(|| PathBuf::from("."));
-
-            // Instancia os repositórios para operarem dentro do caminho do projeto.
             let project_repo = FileProjectRepository::with_base_path(project_path.clone());
             let resource_repo = FileResourceRepository::with_base_path(project_path.clone());
             let task_repo = FileTaskRepository::with_base_path(project_path.clone());
-
-            // Define o diretório de saída dentro do caminho do projeto.
             let output_dir = project_path.join("public");
 
             match BuildUseCase::new(project_repo, resource_repo, task_repo, output_dir.to_str().unwrap()) {
@@ -159,8 +146,6 @@
             }
             Ok(())
         }
-=======
->>>>>>> eddd16c5
         Commands::Create { create_command } => match create_command {
             CreateCommands::Project { name, description } => {
                 let repository = FileProjectRepository::new();
@@ -285,68 +270,68 @@
                 Ok(())
             }
         },
-        Commands::Validate { validate_command } => match validate_command {
-            ValidateCommands::Vacations => {
-                let project_repository = FileProjectRepository::new();
-                let resource_repository = FileResourceRepository::new();
-                let use_case = ValidateVacationsUseCase::new(project_repository, resource_repository);
-
-                match use_case.execute() {
-                    Ok(mensagens) => {
-                        println!("\nResultado da validação de férias:");
-                        println!("--------------------------------");
-                        for mensagem in mensagens {
-                            println!("{mensagem}");
-                        }
-                    }
-                    Err(e) => println!("Erro ao validar férias: {e}"),
-                };
-                Ok(())
-            }
-        },
-        Commands::Report { report_command } => match report_command {
-            ReportCommands::Vacation => {
-                let project_repository = FileProjectRepository::new();
-                let resource_repository = FileResourceRepository::new();
-                let use_case = VacationReportUseCase::new(project_repository, resource_repository);
-
-                let file_path = "vacation_report.csv";
-                match Writer::from_path(file_path) {
-                    Ok(mut writer) => {
-                        if let Err(e) = use_case.execute(&mut writer) {
-                            println!("❌ Erro ao gerar relatório: {e}");
-                        } else {
-                            println!("✅ Relatório de férias gerado com sucesso em: {file_path}");
-                        }
-                    }
-                    Err(e) => {
-                        println!("❌ Erro ao criar arquivo de relatório: {e}");
-                    }
-                }
-                Ok(())
-            }
-<<<<<<< HEAD
-            ReportCommands::Task => {
-                let task_repo = FileTaskRepository::new();
-                let use_case = TaskReportUseCase::new(task_repo);
-
-                let file_path = "tasks_report.csv";
-                match Writer::from_path(file_path) {
-                    Ok(mut writer) => {
-                        if let Err(e) = use_case.execute(&mut writer) {
-                            println!("❌ Erro ao gerar relatório de tarefas: {e}");
-                        } else {
-                            println!("✅ Relatório de tarefas gerado com sucesso em: {file_path}");
-                        }
-                    }
-                    Err(e) => {
-                        println!("❌ Erro ao criar arquivo de relatório de tarefas: {e}");
-                    }
-                }
-                Ok(())
-            }
-=======
->>>>>>> eddd16c5
-        },
+        Commands::Validate { validate_command } => {
+            match validate_command {
+                ValidateCommands::Vacations => {
+                    let project_repository = FileProjectRepository::new();
+                    let resource_repository = FileResourceRepository::new();
+                    let use_case = ValidateVacationsUseCase::new(project_repository, resource_repository);
+
+                    match use_case.execute() {
+                        Ok(mensagens) => {
+                            println!("\nResultado da validação de férias:");
+                            println!("--------------------------------");
+                            for mensagem in mensagens {
+                                println!("{mensagem}");
+                            }
+                        }
+                        Err(e) => println!("Erro ao validar férias: {e}"),
+                    }
+                }
+            }
+            Ok(())
+        }
+        Commands::Report { report_command } => {
+            match report_command {
+                ReportCommands::Vacation => {
+                    let project_repository = FileProjectRepository::new();
+                    let resource_repository = FileResourceRepository::new();
+                    let use_case = VacationReportUseCase::new(project_repository, resource_repository);
+
+                    let file_path = "vacation_report.csv";
+                    match Writer::from_path(file_path) {
+                        Ok(mut writer) => {
+                            if let Err(e) = use_case.execute(&mut writer) {
+                                println!("❌ Erro ao gerar relatório: {e}");
+                            } else {
+                                println!("✅ Relatório de férias gerado com sucesso em: {file_path}");
+                            }
+                        }
+                        Err(e) => {
+                            println!("❌ Erro ao criar arquivo de relatório: {e}");
+                        }
+                    }
+                }
+                ReportCommands::Task => {
+                    let task_repo = FileTaskRepository::new();
+                    let use_case = TaskReportUseCase::new(task_repo);
+
+                    let file_path = "tasks_report.csv";
+                    match Writer::from_path(file_path) {
+                        Ok(mut writer) => {
+                            if let Err(e) = use_case.execute(&mut writer) {
+                                println!("❌ Erro ao gerar relatório de tarefas: {e}");
+                            } else {
+                                println!("✅ Relatório de tarefas gerado com sucesso em: {file_path}");
+                            }
+                        }
+                        Err(e) => {
+                            println!("❌ Erro ao criar arquivo de relatório de tarefas: {e}");
+                        }
+                    }
+                }
+            }
+            Ok(())
+        }
     }
 }